--- conflicted
+++ resolved
@@ -126,11 +126,7 @@
 
       // Verify the collectors values.
       expect(pureResultCollector.values, [null]);
-      // expect(cmdResultCollector.values, isNull);
-      // Since a value is always returened
-      expect(cmdResultCollector.values, [
-        const CommandResult<void, void>(null, null, null, false),
-      ]);
+      expect(cmdResultCollector.values, isNull);
       expect(thrownExceptionCollector.values, isNull);
     });
 
@@ -321,7 +317,7 @@
       int executionCount = 0;
       final command = Command.createSync<String, String>(
         (s) {
-          print("action: ${s}");
+          print("action: $s");
           executionCount++;
           throw CustomException("Intentional");
         },
@@ -365,7 +361,7 @@
         () async {
       int executionCount = 0;
       final command = Command.createSync<String, String>((s) {
-        print("action: ${s}");
+        print("action: $s");
         executionCount++;
         throw CustomException("Intentional");
       }, 'Initial Value', catchAlways: false, debugName: 'FailedCommand');
@@ -787,7 +783,7 @@
       expect(pureResultCollector.values, isNull);
     });
     test(
-        'async function with exception with and catchAlways==false with listeners',
+        'async function with exception with and catchAlways==true with listeners',
         () async {
       final command = Command.createAsync<String, String>(
         slowAsyncFunctionFail,
@@ -990,13 +986,13 @@
 
       // First execution
       commandForNotificationTest.execute("Done");
-      await Future.delayed(Duration(milliseconds: 10));
+      await Future.delayed(const Duration(milliseconds: 10));
       expect(commandForNotificationTest.isExecuting.value, false);
       expect(executionCount, 1);
 
       // Second execution
       commandForNotificationTest.execute("Done");
-      await Future.delayed(Duration(milliseconds: 10));
+      await Future.delayed(const Duration(milliseconds: 10));
       expect(commandForNotificationTest.isExecuting.value, false);
       expect(executionCount, 2);
 
@@ -1007,10 +1003,10 @@
       expect(canExecuteCollector.values, [false, true, false, true]);
 
       expect(cmdResultCollector.values, [
-        CommandResult<String, void>("Done", null, null, true),
-        CommandResult<String, void>("Done", "Done", null, false),
-        CommandResult<String, void>("Done", null, null, true),
-        CommandResult<String, void>("Done", "Done", null, false),
+        const CommandResult<String, void>("Done", null, null, true),
+        const CommandResult<String, void>("Done", "Done", null, false),
+        const CommandResult<String, void>("Done", null, null, true),
+        const CommandResult<String, void>("Done", "Done", null, false),
       ]);
 
       expect(pureResultCollector.values, ["Done", "Done"]);
@@ -1031,13 +1027,13 @@
 
       // First execution
       commandForNotificationTest.execute("Done");
-      await Future.delayed(Duration(milliseconds: 10));
+      await Future.delayed(const Duration(milliseconds: 10));
       expect(commandForNotificationTest.isExecuting.value, false);
       expect(executionCount, 1);
 
       // Second execution
       commandForNotificationTest.execute("Done2");
-      await Future.delayed(Duration(milliseconds: 10));
+      await Future.delayed(const Duration(milliseconds: 10));
       expect(commandForNotificationTest.isExecuting.value, false);
       expect(executionCount, 2);
 
@@ -1048,10 +1044,10 @@
       expect(canExecuteCollector.values, [false, true, false, true]);
 
       expect(cmdResultCollector.values, [
-        CommandResult<String, void>("Done", null, null, true),
-        CommandResult<String, void>("Done", "Done", null, false),
-        CommandResult<String, void>("Done2", null, null, true),
-        CommandResult<String, void>("Done2", "Done2", null, false),
+        const CommandResult<String, void>("Done", null, null, true),
+        const CommandResult<String, void>("Done", "Done", null, false),
+        const CommandResult<String, void>("Done2", null, null, true),
+        const CommandResult<String, void>("Done2", "Done2", null, false),
       ]);
 
       expect(pureResultCollector.values, ["Done", "Done2"]);
@@ -1074,13 +1070,13 @@
 
       // First execution
       commandForNotificationTest.execute("Done");
-      await Future.delayed(Duration(milliseconds: 10));
+      await Future.delayed(const Duration(milliseconds: 10));
       expect(commandForNotificationTest.isExecuting.value, false);
       expect(executionCount, 1);
 
       // Second execution
       commandForNotificationTest.execute("Done");
-      await Future.delayed(Duration(milliseconds: 10));
+      await Future.delayed(const Duration(milliseconds: 10));
       expect(commandForNotificationTest.isExecuting.value, false);
       expect(executionCount, 2);
 
@@ -1091,10 +1087,10 @@
       expect(canExecuteCollector.values, [false, true, false, true]);
 
       expect(cmdResultCollector.values, [
-        CommandResult<String, void>("Done", null, null, true),
-        CommandResult<String, void>("Done", "Done", null, false),
-        CommandResult<String, void>("Done", null, null, true),
-        CommandResult<String, void>("Done", "Done", null, false),
+        const CommandResult<String, void>("Done", null, null, true),
+        const CommandResult<String, void>("Done", "Done", null, false),
+        const CommandResult<String, void>("Done", null, null, true),
+        const CommandResult<String, void>("Done", "Done", null, false),
       ]);
       // Thos is the main result evaluation. :)
       expect(pureResultCollector.values, ["Done"]);
@@ -1116,13 +1112,13 @@
 
       // First execution
       commandForNotificationTest.execute("Done");
-      await Future.delayed(Duration(milliseconds: 10));
+      await Future.delayed(const Duration(milliseconds: 10));
       expect(commandForNotificationTest.isExecuting.value, false);
       expect(executionCount, 1);
 
       // Second execution
       commandForNotificationTest.execute("Done");
-      await Future.delayed(Duration(milliseconds: 10));
+      await Future.delayed(const Duration(milliseconds: 10));
       expect(commandForNotificationTest.isExecuting.value, false);
       expect(executionCount, 2);
 
@@ -1133,10 +1129,10 @@
       expect(canExecuteCollector.values, [false, true, false, true]);
 
       expect(cmdResultCollector.values, [
-        CommandResult<String, void>("Done", null, null, true),
-        CommandResult<String, void>("Done", "Done", null, false),
-        CommandResult<String, void>("Done", null, null, true),
-        CommandResult<String, void>("Done", "Done", null, false),
+        const CommandResult<String, void>("Done", null, null, true),
+        const CommandResult<String, void>("Done", "Done", null, false),
+        const CommandResult<String, void>("Done", null, null, true),
+        const CommandResult<String, void>("Done", "Done", null, false),
       ]);
 
       expect(pureResultCollector.values, ["Done", "Done"]);
@@ -1159,7 +1155,6 @@
               child: CommandBuilder<void, String>(
                 command: testCommand,
                 onData: (context, value, _) {
-                  assert(value != null);
                   return Text(
                     value,
                   );
@@ -1365,22 +1360,10 @@
           "CustomException: Intentional - for param: param");
     });
     test('Test MockCommand - execute', () {
-<<<<<<< HEAD
-      final mockCommand = MockCommand(
-        "Initial Value",
-        ValueNotifier<bool>(true),
-        false,
-        false,
-        true,
-        true,
-        false,
-        "MockingJay",
-=======
       final mockCommand = MockCommand<void, String>(
         initialValue: "Initial Value",
         restriction: ValueNotifier<bool>(true),
         debugName: "MockingJay",
->>>>>>> 445b414e
       );
       // Ensure mock command is executable.
       expect(mockCommand.canExecute.value, true);
@@ -1395,20 +1378,9 @@
     });
     test('Test MockCommand - startExecuting', () {
       final mockCommand = MockCommand<String, String>(
-<<<<<<< HEAD
-        "Initial Value",
-        ValueNotifier<bool>(true),
-        false,
-        false,
-        true,
-        true,
-        false,
-        "MockingJay",
-=======
         initialValue: "Initial Value",
         restriction: ValueNotifier<bool>(true),
         debugName: "MockingJay",
->>>>>>> 445b414e
       );
       // Ensure mock command is executable.
       expect(mockCommand.canExecute.value, true);
@@ -1425,20 +1397,9 @@
 
     test('Test MockCommand - endExecutionWithData', () {
       final mockCommand = MockCommand<String, String>(
-<<<<<<< HEAD
-        "Initial Value",
-        ValueNotifier<bool>(true),
-        false,
-        false,
-        true,
-        true,
-        false,
-        "MockingJay",
-=======
         initialValue: "Initial Value",
         restriction: ValueNotifier<bool>(true),
         debugName: "MockingJay",
->>>>>>> 445b414e
       );
       // Ensure mock command is executable.
       expect(mockCommand.canExecute.value, true);
@@ -1448,30 +1409,25 @@
 
       // verify collectors
       expect(cmdResultCollector.values,
-<<<<<<< HEAD
-          [CommandResult<String, String>(null, "end_data", null, false)]);
+          [const CommandResult<String, String>(null, "end_data", null, false)]);
+
+      // The pureresultCollector contins two values because, in the
+      // initialization logic of mock command, there is a listener added to
+      // commandresutls notifier which reassigns the value to the value field of
+      // the notifier. Additionally in the [endExecutionWithData] there is an
+      // assignment to the value which notifies the listeners. This brings the
+      // results twice, when the valuenotifier is allowed to notify even if the
+      // value hasn't changed.
+      // Todo : Verify if this logic is valid or not.
+
+      // expect(pureResultCollector.values, ["end_data"]);
       expect(pureResultCollector.values, ["end_data", "end_data"]);
-    });
-    test('Test MockCommand - endExecutionNoData', () {
-      final mockCommand = MockCommand<String, String>(
-        "Initial Value",
-        ValueNotifier<bool>(true),
-        false,
-        false,
-        true,
-        true,
-        false,
-        "MockingJay",
-=======
-          [const CommandResult<String, String>(null, "end_data", null, false)]);
-      expect(pureResultCollector.values, ["end_data"]);
     });
     test('Test MockCommand - endExecutionNoData', () {
       final mockCommand = MockCommand<String, String>(
         initialValue: "Initial Value",
         restriction: ValueNotifier<bool>(true),
         debugName: "MockingJay",
->>>>>>> 445b414e
       );
       // Ensure mock command is executable.
       expect(mockCommand.canExecute.value, true);
@@ -1487,20 +1443,9 @@
     });
     test('Test MockCommand - endExecutionWithError', () {
       final mockCommand = MockCommand<String, String>(
-<<<<<<< HEAD
-        "Initial Value",
-        ValueNotifier<bool>(true),
-        false,
-        false,
-        true,
-        true,
-        false,
-        "MockingJay",
-=======
         initialValue: "Initial Value",
         restriction: ValueNotifier<bool>(true),
         debugName: "MockingJay",
->>>>>>> 445b414e
       );
       // Ensure mock command is executable.
       expect(mockCommand.canExecute.value, true);
@@ -1516,20 +1461,9 @@
     });
     test('Test MockCommand - queueResultsForNextExecuteCall', () {
       final mockCommand = MockCommand<String, String>(
-<<<<<<< HEAD
-        "Initial Value",
-        ValueNotifier<bool>(true),
-        false,
-        false,
-        true,
-        true,
-        false,
-        "MockingJay",
-=======
         initialValue: "Initial Value",
         restriction: ValueNotifier<bool>(true),
         debugName: "MockingJay",
->>>>>>> 445b414e
       );
       mockCommand.queueResultsForNextExecuteCall([
         const CommandResult<String, String>("Param", null, null, true),
@@ -1559,14 +1493,14 @@
       return s;
     }
 
-    Collector rootPureResults;
-    Collector pc1PureResults;
-    Collector pc2PureResults;
-    Collector pc3PureResults;
-    Command rootCommand;
-    Command pipedCommand1;
-    Command pipedCommand2;
-    Command pipedCommand3;
+    late Collector rootPureResults;
+    late Collector pc1PureResults;
+    late Collector pc2PureResults;
+    late Collector pc3PureResults;
+    late Command rootCommand;
+    late Command pipedCommand1;
+    late Command pipedCommand2;
+    late Command pipedCommand3;
 
     setUp(() {
       rootPureResults = Collector<String>();
@@ -1696,7 +1630,7 @@
       // as parameter of pipedCommand.
       rootCommand.pipeResult<List<String>>(pipedCommand,
           pipedCommandTakesParam: true,
-          pipedCommandParam: ["Alternative Parameter", "Different message"]);
+          pipedDefaultParam: ["Alternative Parameter", "Different message"]);
 
       pipedCommand.listen((result, _) {
         pipedCommandResults(result);
@@ -1710,14 +1644,14 @@
   });
 
   group("pipeResults related test - Synchronous", () {
-    Collector rootPureResults;
-    Collector pc1PureResults;
-    Collector pc2PureResults;
-    Collector pc3PureResults;
-    Command rootCommand;
-    Command pipedCommand1;
-    Command pipedCommand2;
-    Command pipedCommand3;
+    late Collector rootPureResults;
+    late Collector pc1PureResults;
+    late Collector pc2PureResults;
+    late Collector pc3PureResults;
+    late Command rootCommand;
+    late Command pipedCommand1;
+    late Command pipedCommand2;
+    late Command pipedCommand3;
 
     setUp(() {
       rootPureResults = Collector<String>();
@@ -1834,7 +1768,7 @@
       // as parameter of pipedCommand.
       rootCommand.pipeResult<List<String>>(pipedCommand,
           pipedCommandTakesParam: true,
-          pipedCommandParam: ["Alternative Parameter", "Different message"]);
+          pipedDefaultParam: ["Alternative Parameter", "Different message"]);
 
       pipedCommand.listen((result, _) {
         pipedCommandResults(result);
